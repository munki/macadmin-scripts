#!/usr/bin/python
# encoding: utf-8
#
# Copyright 2017 Greg Neagle.
#
# Licensed under the Apache License, Version 2.0 (the "License");
# you may not use this file except in compliance with the License.
# You may obtain a copy of the License at
#
#      http://www.apache.org/licenses/LICENSE-2.0
#
# Unless required by applicable law or agreed to in writing, software
# distributed under the License is distributed on an "AS IS" BASIS,
# WITHOUT WARRANTIES OR CONDITIONS OF ANY KIND, either express or implied.
# See the License for the specific language governing permissions and
# limitations under the License.
#
# Thanks to Tim Sutton for ideas, suggestions, and sample code.
#

'''installinstallmacos.py
A tool to download the parts for an Install macOS app from Apple's
softwareupdate servers and install a functioning Install macOS app onto an
empty disk image'''

# Python 3 compatibility shims
from __future__ import (
    absolute_import, division, print_function, unicode_literals)

import argparse
import gzip
import os
import plistlib
import subprocess
import sys
import xattr
try:
    # python 2
    from urllib.parse import urlsplit
except ImportError:
    # python 3
    from urlparse import urlsplit
from xml.dom import minidom
from xml.parsers.expat import ExpatError
from distutils.version import LooseVersion


DEFAULT_SUCATALOGS = {
    '17': 'https://swscan.apple.com/content/catalogs/others/'
          'index-10.13-10.12-10.11-10.10-10.9'
          '-mountainlion-lion-snowleopard-leopard.merged-1.sucatalog',
    '18': 'https://swscan.apple.com/content/catalogs/others/'
          'index-10.14-10.13-10.12-10.11-10.10-10.9'
          '-mountainlion-lion-snowleopard-leopard.merged-1.sucatalog',
    '19': 'https://swscan.apple.com/content/catalogs/others/'
          'index-10.15-10.14-10.13-10.12-10.11-10.10-10.9'
          '-mountainlion-lion-snowleopard-leopard.merged-1.sucatalog',
}

SEED_CATALOGS_PLIST = (
    '/System/Library/PrivateFrameworks/Seeding.framework/Versions/Current/'
    'Resources/SeedCatalogs.plist'
)


def get_board_id():
    '''Gets the local system board ID'''
    ioreg_cmd = ['/usr/sbin/ioreg', '-p', 'IODeviceTree', '-r', '-n', '/', '-d', '1']
    try:
        ioreg_output = subprocess.check_output(ioreg_cmd).splitlines()
        for line in ioreg_output:
            if 'board-id' in line:
                board_id = line.split("<")[-1]
                board_id = board_id[board_id.find('<"')+2:board_id.find('">')]
                return board_id
    except subprocess.CalledProcessError, err:
        raise ReplicationError(err)


def is_a_vm():
    '''Determines if the script is being run in a virtual machine'''
    sysctl_cmd = ['/usr/sbin/sysctl', 'machdep.cpu.features']
    try:
        sysctl_output = subprocess.check_output(sysctl_cmd)
        cpu_features = sysctl_output.split(" ")
        is_vm = False
        for i in range(len(cpu_features)):
            if cpu_features[i] == "VMM":
                is_vm = True
    except subprocess.CalledProcessError, err:
        raise ReplicationError(err)
    return is_vm


def get_hw_model():
    '''Gets the local system ModelIdentifier'''
    sysctl_cmd = ['/usr/sbin/sysctl', 'hw.model']
    try:
        sysctl_output = subprocess.check_output(sysctl_cmd)
        hw_model = sysctl_output.split(" ")[-1].split("\n")[0]
    except subprocess.CalledProcessError, err:
        raise ReplicationError(err)
    return hw_model


def get_current_build_info():
    '''Gets the local system build'''
    build_info = []
    sw_vers_cmd = ['/usr/bin/sw_vers']
    try:
        sw_vers_output = subprocess.check_output(sw_vers_cmd).splitlines()
        for line in sw_vers_output:
            if 'ProductVersion' in line:
                build_info.insert(0, line.split("\t")[-1])
            if 'BuildVersion' in line:
                build_info.insert(1, line.split("\t")[-1])
    except subprocess.CalledProcessError, err:
        raise ReplicationError(err)
    return build_info


def get_input(prompt=None):
    '''Python 2 and 3 wrapper for raw_input/input'''
    try:
        return raw_input(prompt)
    except NameError:
        # raw_input doesn't exist in Python 3
        return input(prompt)


def read_plist(filepath):
    '''Wrapper for the differences between Python 2 and Python 3's plistlib'''
    try:
        with open(filepath, "rb") as fileobj:
            return plistlib.load(fileobj)
    except AttributeError:
        # plistlib module doesn't have a load function (as in Python 2)
        return plistlib.readPlist(filepath)


def read_plist_from_string(bytestring):
    '''Wrapper for the differences between Python 2 and Python 3's plistlib'''
    try:
        return plistlib.loads(bytestring)
    except AttributeError:
        # plistlib module doesn't have a load function (as in Python 2)
        return plistlib.readPlistFromString(bytestring)


def get_seeding_program(sucatalog_url):
    '''Returns a seeding program name based on the sucatalog_url'''
    try:
        seed_catalogs = read_plist(SEED_CATALOGS_PLIST)
        for key, value in seed_catalogs.items():
            if sucatalog_url == value:
                return key
        return ''
    except (OSError, ExpatError, AttributeError, KeyError):
        return ''


def get_seed_catalog(seedname='DeveloperSeed'):
    '''Returns the developer seed sucatalog'''
    try:
        seed_catalogs = read_plist(SEED_CATALOGS_PLIST)
        return seed_catalogs.get(seedname)
    except (OSError, ExpatError, AttributeError, KeyError):
        return ''


def get_seeding_programs():
    '''Returns the list of seeding program names'''
    try:
        seed_catalogs = read_plist(SEED_CATALOGS_PLIST)
        return list(seed_catalogs.keys())
    except (OSError, ExpatError, AttributeError, KeyError):
        return ''


def get_default_catalog():
    '''Returns the default softwareupdate catalog for the current OS'''
    darwin_major = os.uname()[2].split('.')[0]
    return DEFAULT_SUCATALOGS.get(darwin_major)


def make_sparse_image(volume_name, output_path):
    '''Make a sparse disk image we can install a product to'''
    cmd = ['/usr/bin/hdiutil', 'create', '-size', '8g', '-fs', 'HFS+',
           '-volname', volume_name, '-type', 'SPARSE', '-plist', output_path]
    try:
        output = subprocess.check_output(cmd)
    except subprocess.CalledProcessError as err:
        print(err, file=sys.stderr)
        exit(-1)
    try:
        return read_plist_from_string(output)[0]
    except IndexError as err:
        print('Unexpected output from hdiutil: %s' % output, file=sys.stderr)
        exit(-1)
    except ExpatError as err:
        print('Malformed output from hdiutil: %s' % output, file=sys.stderr)
        print(err, file=sys.stderr)
        exit(-1)


def make_compressed_dmg(app_path, diskimagepath, volume_name):
    """Returns path to newly-created compressed r/o disk image containing
    Install macOS.app"""

    print('Making read-only compressed disk image containing %s...'
          % os.path.basename(app_path))
    cmd = ['/usr/bin/hdiutil', 'create', '-fs', 'HFS+',
           '-srcfolder', app_path, diskimagepath]
    try:
        subprocess.check_call(cmd)
    except subprocess.CalledProcessError as err:
        print(err, file=sys.stderr)
    else:
        print('Disk image created at: %s' % diskimagepath)


def mountdmg(dmgpath):
    """
    Attempts to mount the dmg at dmgpath and returns first mountpoint
    """
    mountpoints = []
    dmgname = os.path.basename(dmgpath)
    cmd = ['/usr/bin/hdiutil', 'attach', dmgpath,
           '-mountRandom', '/tmp', '-nobrowse', '-plist',
           '-owners', 'on']
    proc = subprocess.Popen(cmd, bufsize=-1,
                            stdout=subprocess.PIPE, stderr=subprocess.PIPE)
    (pliststr, err) = proc.communicate()
    if proc.returncode:
        print('Error: "%s" while mounting %s.' % (err, dmgname),
              file=sys.stderr)
        return None
    if pliststr:
        plist = read_plist_from_string(pliststr)
        for entity in plist['system-entities']:
            if 'mount-point' in entity:
                mountpoints.append(entity['mount-point'])

    return mountpoints[0]


def unmountdmg(mountpoint):
    """
    Unmounts the dmg at mountpoint
    """
    proc = subprocess.Popen(['/usr/bin/hdiutil', 'detach', mountpoint],
                            bufsize=-1, stdout=subprocess.PIPE,
                            stderr=subprocess.PIPE)
    (dummy_output, err) = proc.communicate()
    if proc.returncode:
        print('Polite unmount failed: %s' % err, file=sys.stderr)
        print('Attempting to force unmount %s' % mountpoint, file=sys.stderr)
        # try forcing the unmount
        retcode = subprocess.call(['/usr/bin/hdiutil', 'detach', mountpoint,
                                   '-force'])
        if retcode:
            print('Failed to unmount %s' % mountpoint, file=sys.stderr)


def install_product(dist_path, target_vol):
    '''Install a product to a target volume.
    Returns a boolean to indicate success or failure.'''
    cmd = ['/usr/sbin/installer', '-pkg', dist_path, '-target', target_vol]
    try:
        subprocess.check_call(cmd)
    except subprocess.CalledProcessError as err:
        print(err, file=sys.stderr)
        return False
    else:
        # Apple postinstall script bug ends up copying files to a path like
        # /tmp/dmg.T9ak1HApplications
        path = target_vol + 'Applications'
        if os.path.exists(path):
            print('*********************************************************')
            print('*** Working around a very dumb Apple bug in a package ***')
            print('*** postinstall script that fails to correctly target ***')
            print('*** the Install macOS.app when installed to a volume  ***')
            print('*** other than the current boot volume.               ***')
            print('***       Please file feedback with Apple!            ***')
            print('*********************************************************')
            subprocess.check_call(
                ['/usr/bin/ditto',
                 path,
                 os.path.join(target_vol, 'Applications')]
            )
            subprocess.check_call(['/bin/rm', '-r', path])
        return True

class ReplicationError(Exception):
    '''A custom error when replication fails'''
    pass


def replicate_url(full_url,
                  root_dir='/tmp',
                  show_progress=False,
                  ignore_cache=False,
                  attempt_resume=False):
    '''Downloads a URL and stores it in the same relative path on our
    filesystem. Returns a path to the replicated file.'''

    path = urlsplit(full_url)[2]
    relative_url = path.lstrip('/')
    relative_url = os.path.normpath(relative_url)
    local_file_path = os.path.join(root_dir, relative_url)
    if show_progress:
        options = '-fL'
    else:
        options = '-sfL'
    curl_cmd = ['/usr/bin/curl', options, '--create-dirs',
                '-o', local_file_path]
    if not ignore_cache and os.path.exists(local_file_path):
        curl_cmd.extend(['-z', local_file_path])
        if attempt_resume:
            curl_cmd.extend(['-C', '-'])
    curl_cmd.append(full_url)
    # print("Downloading %s..." % full_url)
    try:
        subprocess.check_call(curl_cmd)
    except subprocess.CalledProcessError as err:
        raise ReplicationError(err)
    return local_file_path


def parse_server_metadata(filename):
    '''Parses a softwareupdate server metadata file, looking for information
    of interest.
    Returns a dictionary containing title, version, and description.'''
    title = ''
    vers = ''
    try:
        md_plist = read_plist(filename)
    except (OSError, IOError, ExpatError) as err:
        print('Error reading %s: %s' % (filename, err), file=sys.stderr)
        return {}
    vers = md_plist.get('CFBundleShortVersionString', '')
    localization = md_plist.get('localization', {})
    preferred_localization = (localization.get('English') or
                              localization.get('en'))
    if preferred_localization:
        title = preferred_localization.get('title', '')

    metadata = {}
    metadata['title'] = title
    metadata['version'] = vers
    return metadata


def get_server_metadata(catalog, product_key, workdir, ignore_cache=False):
    '''Replicate ServerMetaData'''
    try:
        url = catalog['Products'][product_key]['ServerMetadataURL']
        try:
            smd_path = replicate_url(
                url, root_dir=workdir, ignore_cache=ignore_cache)
            return smd_path
        except ReplicationError as err:
            print('Could not replicate %s: %s' % (url, err), file=sys.stderr)
            return None
    except KeyError:
        print('Malformed catalog.', file=sys.stderr)
        return None


def parse_dist(filename):
    '''Parses a softwareupdate dist file, returning a dict of info of
    interest'''
    dist_info = {}
    try:
        dom = minidom.parse(filename)
    except ExpatError:
        print('Invalid XML in %s' % filename, file=sys.stderr)
        return dist_info
    except IOError as err:
        print('Error reading %s: %s' % (filename, err), file=sys.stderr)
        return dist_info

    auxinfos = dom.getElementsByTagName('auxinfo')
    if not auxinfos:
        return dist_info
    auxinfo = auxinfos[0]
    key = None
    value = None
    children = auxinfo.childNodes
    # handle the possibility that keys from auxinfo may be nested
    # within a 'dict' element
    dict_nodes = [n for n in auxinfo.childNodes
                  if n.nodeType == n.ELEMENT_NODE and
                  n.tagName == 'dict']
    if dict_nodes:
        children = dict_nodes[0].childNodes
    for node in children:
        if node.nodeType == node.ELEMENT_NODE and node.tagName == 'key':
            key = node.firstChild.wholeText
        if node.nodeType == node.ELEMENT_NODE and node.tagName == 'string':
            value = node.firstChild.wholeText
        if key and value:
            dist_info[key] = value
            key = None
            value = None
    return dist_info


def get_board_ids(filename):
    '''Parses a softwareupdate dist file, returning a list of supported
    Board IDs'''
    supported_board_ids = ""
    with open(filename) as search:
        for line in search:
            line = line.rstrip()  # remove '\n' at end of line
            if 'boardIds' in line:
                supported_board_ids = line.split(" ")[-1][:-1]
                return supported_board_ids


def get_unsupported_models(filename):
    '''Parses a softwareupdate dist file, returning a list of non-supported
    ModelIdentifiers'''
    unsupported_models = ""
    with open(filename) as search:
        for line in search:
            line = line.rstrip()  # remove '\n' at end of line
            if 'nonSupportedModels' in line:
                unsupported_models = line.split(" ")[-1][:-1]
                return unsupported_models


def download_and_parse_sucatalog(sucatalog, workdir, ignore_cache=False):
    '''Downloads and returns a parsed softwareupdate catalog'''
    try:
        localcatalogpath = replicate_url(
            sucatalog, root_dir=workdir, ignore_cache=ignore_cache)
    except ReplicationError as err:
        print('Could not replicate %s: %s' % (sucatalog, err), file=sys.stderr)
        exit(-1)
    if os.path.splitext(localcatalogpath)[1] == '.gz':
        with gzip.open(localcatalogpath) as the_file:
            content = the_file.read()
            try:
                catalog = read_plist_from_string(content)
                return catalog
            except ExpatError as err:
                print('Error reading %s: %s' % (localcatalogpath, err),
                      file=sys.stderr)
                exit(-1)
    else:
        try:
            catalog = read_plist(localcatalogpath)
            return catalog
        except (OSError, IOError, ExpatError) as err:
            print('Error reading %s: %s' % (localcatalogpath, err),
                  file=sys.stderr)
            exit(-1)


def find_mac_os_installers(catalog):
    '''Return a list of product identifiers for what appear to be macOS
    installers'''
    mac_os_installer_products = []
    if 'Products' in catalog:
        for product_key in catalog['Products'].keys():
            product = catalog['Products'][product_key]
            try:
                if product['ExtendedMetaInfo'][
                        'InstallAssistantPackageIdentifiers'][
                            'OSInstall'] == 'com.apple.mpkg.OSInstall':
                    mac_os_installer_products.append(product_key)
            except KeyError:
                continue
    return mac_os_installer_products


def os_installer_product_info(catalog, workdir, ignore_cache=False):
    '''Returns a dict of info about products that look like macOS installers'''
    product_info = {}
    installer_products = find_mac_os_installers(catalog)
    for product_key in installer_products:
        product_info[product_key] = {}
        filename = get_server_metadata(catalog, product_key, workdir)
<<<<<<< HEAD
        product_info[product_key] = parse_server_metadata(filename)
        product = catalog['Products'][product_key]
        product_info[product_key]['PostDate'] = product['PostDate']
        distributions = product['Distributions']
        dist_url = distributions.get('English') or distributions.get('en')
        try:
            dist_path = replicate_url(
                dist_url, root_dir=workdir, ignore_cache=ignore_cache)
        except ReplicationError as err:
            print('Could not replicate %s: %s' % (dist_url, err),
                  file=sys.stderr)
        else:
            dist_info = parse_dist(dist_path)
            product_info[product_key]['DistributionPath'] = dist_path
            unsupported_models = get_unsupported_models(dist_path)
            product_info[product_key]['UnsupportedModels'] = unsupported_models
            board_ids = get_board_ids(dist_path)
            product_info[product_key]['BoardIDs'] = board_ids
            product_info[product_key].update(dist_info)
=======
        if filename:
            product_info[product_key] = parse_server_metadata(filename)
            product = catalog['Products'][product_key]
            product_info[product_key]['PostDate'] = product['PostDate']
            distributions = product['Distributions']
            dist_url = distributions.get('English') or distributions.get('en')
            try:
                dist_path = replicate_url(
                    dist_url, root_dir=workdir, ignore_cache=ignore_cache)
            except ReplicationError as err:
                print('Could not replicate %s: %s' % (dist_url, err),
                      file=sys.stderr)
            else:
                dist_info = parse_dist(dist_path)
                product_info[product_key]['DistributionPath'] = dist_path
                product_info[product_key].update(dist_info)

>>>>>>> c9846e89
    return product_info


def get_latest_version(current_item, latest_item):
    '''Compares versions between two values and returns the latest (highest) value'''
    if LooseVersion(current_item) > LooseVersion(latest_item):
        return current_item
    else:
        return latest_item


def replicate_product(catalog, product_id, workdir, ignore_cache=False):
    '''Downloads all the packages for a product'''
    product = catalog['Products'][product_id]
    for package in product.get('Packages', []):
        # TO-DO: Check 'Size' attribute and make sure
        # we have enough space on the target
        # filesystem before attempting to download
        if 'URL' in package:
            try:
                replicate_url(
                    package['URL'], root_dir=workdir,
                    show_progress=True, ignore_cache=ignore_cache,
                    attempt_resume=(not ignore_cache))
            except ReplicationError as err:
                print('Could not replicate %s: %s' % (package['URL'], err),
                      file=sys.stderr)
                exit(-1)
        if 'MetadataURL' in package:
            try:
                replicate_url(package['MetadataURL'], root_dir=workdir,
                              ignore_cache=ignore_cache)
            except ReplicationError as err:
                print('Could not replicate %s: %s'
                      % (package['MetadataURL'], err), file=sys.stderr)
                exit(-1)


def find_installer_app(mountpoint):
    '''Returns the path to the Install macOS app on the mountpoint'''
    applications_dir = os.path.join(mountpoint, 'Applications')
    for item in os.listdir(applications_dir):
        if item.endswith('.app'):
            return os.path.join(applications_dir, item)
    return None


def main():
    '''Do the main thing here'''

    print ('\n'
           'installinstallmacos.py - get macOS installers '
           'from the Apple software catalog'
           '\n')

    if os.getuid() != 0:
        sys.exit('This command requires root (to install packages), so please '
                 'run again with sudo or as root.')

    parser = argparse.ArgumentParser()
    parser.add_argument('--seedprogram', default='',
                        help='Which Seed Program catalog to use. Valid values '
                        'are %s.' % ', '.join(get_seeding_programs()))
    parser.add_argument('--catalogurl', default='',
                        help='Software Update catalog URL. This option '
                        'overrides any seedprogram option.')
    parser.add_argument('--workdir', metavar='path_to_working_dir',
                        default='.',
                        help='Path to working directory on a volume with over '
                        '10G of available space. Defaults to current working '
                        'directory.')
    parser.add_argument('--compress', action='store_true',
                        help='Output a read-only compressed disk image with '
                        'the Install macOS app at the root. This is now the '
                        'default. Use --raw to get a read-write sparse image '
                        'with the app in the Applications directory.')
    parser.add_argument('--raw', action='store_true',
                        help='Output a read-write sparse image '
                        'with the app in the Applications directory. Requires '
                        'less available disk space and is faster.')
    parser.add_argument('--ignore-cache', action='store_true',
                        help='Ignore any previously cached files.')
    parser.add_argument('--build', metavar='build_version',
                        default='',
                        help='Specify a specific build to search for and '
                        'download.')
    parser.add_argument('--list', action='store_true',
                        help='Output the available updates to a plist '
                        'and quit.')
    parser.add_argument('--current', action='store_true',
                        help='Automatically select the current installed '
                        'build.')
    parser.add_argument('--validate', action='store_true',
                        help='Validate builds for board ID and hardware model '
                        'and only show appropriate builds.')
    parser.add_argument('--auto', action='store_true',
                        help='Automatically select the appropriate valid build '
                        'for the current device.')
    parser.add_argument('--beta', action='store_true',
                        help='Include beta versions in the selection '
                        '(in conjunction with --auto, --os or --version)')
    parser.add_argument('--version', metavar='match_version',
                        default='',
                        help='Selects the latest valid build ID matching '
                        'the selected version (e.g. 10.14.3).')
    parser.add_argument('--os', metavar='match_os',
                        default='',
                        help='Selects the latest valid build ID matching '
                        'the selected OS version (e.g. 10.14).')
    args = parser.parse_args()

    # show this Mac's info
    hw_model = get_hw_model()
    board_id = get_board_id()
    build_info = get_current_build_info()
    is_vm = is_a_vm()

    print('This Mac:')
    if is_vm == True:
        print('Identified as a Virtual Machine')
    print('%-17s: %s' % ('Model Identifier', hw_model))
    print('%-17s: %s' % ('Board ID', board_id))
    print('%-17s: %s' % ('OS Version', build_info[0]))
    print('%-17s: %s\n' % ('Build ID', build_info[1]))

    if args.catalogurl:
        su_catalog_url = args.catalogurl
    elif args.seedprogram:
        su_catalog_url = get_seed_catalog(args.seedprogram)
        if not su_catalog_url:
            print('Could not find a catalog url for seed program %s'
                  % args.seedprogram, file=sys.stderr)
            print('Valid seeding programs are: %s'
                  % ', '.join(get_seeding_programs()), file=sys.stderr)
            exit(-1)
    else:
        su_catalog_url = get_default_catalog()
        if not su_catalog_url:
            print('Could not find a default catalog url for this OS version.',
                  file=sys.stderr)
            exit(-1)

    # download sucatalog and look for products that are for macOS installers
    catalog = download_and_parse_sucatalog(
        su_catalog_url, args.workdir, ignore_cache=args.ignore_cache)
    product_info = os_installer_product_info(
        catalog, args.workdir, ignore_cache=args.ignore_cache)

    if not product_info:
        print('No macOS installer products found in the sucatalog.',
              file=sys.stderr)
        exit(-1)

    output_plist = "%s/softwareupdate.plist" % args.workdir
    pl = {}
    pl['result'] = []

    valid_build_found = False

    # display a menu of choices (some seed catalogs have multiple installers)
    print('%2s  %-15s %-10s %-8s %-11s %-30s %s' % ('#', 'ProductID', 'Version',
                                     'Build', 'Post Date', 'Title', 'Notes'))
    for index, product_id in enumerate(product_info):
        not_valid = ''
        if hw_model in product_info[product_id]['UnsupportedModels'] and is_vm == False:
            not_valid = 'Unsupported Model Identifier'
        elif board_id not in product_info[product_id]['BoardIDs'] and is_vm == False:
            not_valid = 'Unsupported Board ID'
        elif get_latest_version(build_info[0],product_info[product_id]['version']) != product_info[product_id]['version']:
            not_valid = 'Unsupported macOS version'
        else:
            valid_build_found = True

        print('%2s  %-15s %-10s %-8s %-11s %-30s %s' % (
            index + 1,
            product_id,
            product_info[product_id]['version'],
            product_info[product_id]['BUILD'],
            product_info[product_id]['PostDate'].strftime('%Y-%m-%d'),
            product_info[product_id]['title'],
            not_valid
        ))

        # go through various options for automatically determining the answer:

        # skip if build is not suitable for current device
        # and a validation parameter was chosen
        if not_valid and (args.validate or args.auto or args.version or args.os):
            continue

        # skip if a version is selected and it does not match
        if args.version and args.version != product_info[product_id]['version']:
            continue

        # skip if a version is selected and it does not match
        if args.os:
            major = product_info[product_id]['version'].split('.', 2)[:2]
            os_version = '.'.join(major)
            if args.os != os_version:
                continue

        # determine the latest valid build ID and select this
        # when using auto and version options
        if (args.auto or args.version or args.os):
            if (args.beta or 'Beta' not in product_info[product_id]['title']):
                try:
                    latest_valid_build
                except NameError:
                    latest_valid_build = product_info[product_id]['BUILD']
                    answer = index+1
                else:
                    latest_valid_build = get_latest_version(
                                            product_info[product_id]['BUILD'],
                                            latest_valid_build)
                    if latest_valid_build == product_info[product_id]['BUILD']:
                        answer = index+1

        # Write this build info to plist
        pl_index =  {'index': index+1,
                'product_id': product_id,
                'version': product_info[product_id]['version'],
                'build': product_info[product_id]['BUILD'],
                'title': product_info[product_id]['title'],
                }
        pl['result'].append(pl_index)

        if args.build:
            # automatically select matching build ID if build option used
            if args.build == product_info[product_id]['BUILD']:
                answer = index+1
                break

        elif args.current:
            # automatically select matching build ID if current option used
            if build_info[0] == product_info[product_id]['BUILD']:
                answer = index+1
                break

    # Stop here if no valid builds found
    if valid_build_found == False:
        print('No valid build found for this hardware')
        exit(0)

    # Output a plist of available updates and quit if list option chosen
    if args.list:
        plistlib.writePlist(pl, output_plist)
        print('\n'
               'Valid seeding programs are: %s'
               % ', '.join(get_seeding_programs()))
        exit(0)

    # check for validity of specified build if argument supplied
    if args.build:
        try:
            answer
        except NameError:
            print('\n'
                   'Build %s is not available. '
                   'Run again without --build argument '
                   'to select a valid build to download.\n' % args.build)
            exit(0)
        else:
            print('\n'
                  'Build %s available. Downloading #%s...\n'
                  % (args.build, answer))
    elif args.current:
        try:
            answer
        except NameError:
            print('\n'
                   'Build %s is not available. '
                   'Run again without --current argument '
                   'to select a valid build to download.\n' % build_info[0])
            exit(0)
        else:
            print('\n'
                  'Build %s available. Downloading #%s...\n'
                  % (build_info[0], answer))
    elif args.version:
        try:
            answer
        except NameError:
            print('\n'
                   'Item # %s is not available. '
                   'Run again without --version argument '
                   'to select a valid build to download.\n' % args.version)
            exit(0)
        else:
            print('\n'
                  'Build %s selected. Downloading #%s...\n'
                  % (latest_valid_build, answer))
    elif args.os:
        try:
            answer
        except NameError:
            print ('\n'
                   'Item # %s is not available. '
                   'Run again without --os argument '
                   'to select a valid build to download.\n' % args.os)
            exit(0)
        else:
            print('\n'
                  'Build %s selected. Downloading #%s...\n'
                  % (latest_valid_build, answer))
    elif args.auto:
        try:
            answer
        except NameError:
            print('\n'
                   'No valid version available. '
                   'Run again without --auto argument '
                   'to select a valid build to download.\n')
            exit(0)
        else:
            print('\n'
                  'Build %s selected. Downloading #%s...\n'
                  % (latest_valid_build, answer))
    else:
        # default option to interactively offer selection
        answer = get_input(
                '\nChoose a product to download (1-%s): ' % len(product_info))

    try:
        index = int(answer) - 1
        if index < 0:
            raise ValueError
        product_id = list(product_info.keys())[index]
    except (ValueError, IndexError):
        print('Exiting.')
        exit(0)

    # download all the packages for the selected product
    replicate_product(
        catalog, product_id, args.workdir, ignore_cache=args.ignore_cache)

    # generate a name for the sparseimage
    volname = ('Install_macOS_%s-%s'
               % (product_info[product_id]['version'],
                  product_info[product_id]['BUILD']))
    sparse_diskimage_path = os.path.join(args.workdir, volname + '.sparseimage')
    if os.path.exists(sparse_diskimage_path):
        os.unlink(sparse_diskimage_path)

    # make an empty sparseimage and mount it
    print('Making empty sparseimage...')
    sparse_diskimage_path = make_sparse_image(volname, sparse_diskimage_path)
    mountpoint = mountdmg(sparse_diskimage_path)
    if mountpoint:
        # install the product to the mounted sparseimage volume
        success = install_product(
            product_info[product_id]['DistributionPath'],
            mountpoint)
        if not success:
            print('Product installation failed.', file=sys.stderr)
            unmountdmg(mountpoint)
            exit(-1)
        # add the seeding program xattr to the app if applicable
        seeding_program = get_seeding_program(su_catalog_url)
        if seeding_program:
            installer_app = find_installer_app(mountpoint)
            if installer_app:
                print("Adding seeding program %s extended attribute to app"
                      % seeding_program)
                xattr.setxattr(installer_app, 'SeedProgram', seeding_program)
        print('Product downloaded and installed to %s' % sparse_diskimage_path)
        if args.raw:
            unmountdmg(mountpoint)
        else:
            # if --raw option not given, create a r/o compressed diskimage
            # containing the Install macOS app
            compressed_diskimagepath = os.path.join(
                args.workdir, volname + '.dmg')
            if os.path.exists(compressed_diskimagepath):
                os.unlink(compressed_diskimagepath)
            app_path = find_installer_app(mountpoint)
            if app_path:
                make_compressed_dmg(app_path, compressed_diskimagepath, volname)
            # unmount sparseimage
            unmountdmg(mountpoint)
            # delete sparseimage since we don't need it any longer
            os.unlink(sparse_diskimage_path)


if __name__ == '__main__':
    main()<|MERGE_RESOLUTION|>--- conflicted
+++ resolved
@@ -482,7 +482,6 @@
     for product_key in installer_products:
         product_info[product_key] = {}
         filename = get_server_metadata(catalog, product_key, workdir)
-<<<<<<< HEAD
         product_info[product_key] = parse_server_metadata(filename)
         product = catalog['Products'][product_key]
         product_info[product_key]['PostDate'] = product['PostDate']
@@ -502,25 +501,6 @@
             board_ids = get_board_ids(dist_path)
             product_info[product_key]['BoardIDs'] = board_ids
             product_info[product_key].update(dist_info)
-=======
-        if filename:
-            product_info[product_key] = parse_server_metadata(filename)
-            product = catalog['Products'][product_key]
-            product_info[product_key]['PostDate'] = product['PostDate']
-            distributions = product['Distributions']
-            dist_url = distributions.get('English') or distributions.get('en')
-            try:
-                dist_path = replicate_url(
-                    dist_url, root_dir=workdir, ignore_cache=ignore_cache)
-            except ReplicationError as err:
-                print('Could not replicate %s: %s' % (dist_url, err),
-                      file=sys.stderr)
-            else:
-                dist_info = parse_dist(dist_path)
-                product_info[product_key]['DistributionPath'] = dist_path
-                product_info[product_key].update(dist_info)
-
->>>>>>> c9846e89
     return product_info
 
 
