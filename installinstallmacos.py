--- conflicted
+++ resolved
@@ -550,19 +550,12 @@
 
 def main():
     '''Do the main thing here'''
-<<<<<<< HEAD
 
     print ('\n'
            'installinstallmacos.py - get macOS installers '
            'from the Apple software catalog'
            '\n')
 
-    if os.getuid() != 0:
-        sys.exit('This command requires root (to install packages), so please '
-                 'run again with sudo or as root.')
-
-=======
->>>>>>> 0276ddd1
     parser = argparse.ArgumentParser()
     parser.add_argument('--seedprogram', default='',
                         help='Which Seed Program catalog to use. Valid values '
@@ -615,7 +608,6 @@
                         'the selected OS version (e.g. 10.14).')
     args = parser.parse_args()
 
-<<<<<<< HEAD
     # show this Mac's info
     hw_model = get_hw_model()
     board_id = get_board_id()
@@ -630,12 +622,10 @@
     print('%-17s: %s' % ('OS Version', build_info[0]))
     print('%-17s: %s\n' % ('Build ID', build_info[1]))
 
-=======
     if os.getuid() != 0:
         sys.exit('This command requires root (to install packages), so please '
                  'run again with sudo or as root.')
-    
->>>>>>> 0276ddd1
+
     if args.catalogurl:
         su_catalog_url = args.catalogurl
     elif args.seedprogram:
