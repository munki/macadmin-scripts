#!/usr/bin/python
# encoding: utf-8
#
# Copyright 2017 Greg Neagle.
#
# Licensed under the Apache License, Version 2.0 (the "License");
# you may not use this file except in compliance with the License.
# You may obtain a copy of the License at
#
#      http://www.apache.org/licenses/LICENSE-2.0
#
# Unless required by applicable law or agreed to in writing, software
# distributed under the License is distributed on an "AS IS" BASIS,
# WITHOUT WARRANTIES OR CONDITIONS OF ANY KIND, either express or implied.
# See the License for the specific language governing permissions and
# limitations under the License.
#
# Thanks to Tim Sutton for ideas, suggestions, and sample code.
#

"""installinstallmacos.py
A tool to download the parts for an Install macOS app from Apple's
softwareupdate servers and install a functioning Install macOS app onto an
empty disk image"""

# Python 3 compatibility shims
from __future__ import absolute_import, division, print_function, unicode_literals

import argparse
import gzip
import os
import plistlib
import shutil
import subprocess
import sys
import xattr

try:
    # python 2
    from urllib.parse import urlsplit
except ImportError:
    # python 3
    from urlparse import urlsplit
from xml.dom import minidom
from xml.parsers.expat import ExpatError
from distutils.version import LooseVersion


DEFAULT_SUCATALOGS = {
<<<<<<< HEAD
    "17": "https://swscan.apple.com/content/catalogs/others/"
    "index-10.13-10.12-10.11-10.10-10.9"
    "-mountainlion-lion-snowleopard-leopard.merged-1.sucatalog",
    "18": "https://swscan.apple.com/content/catalogs/others/"
    "index-10.14-10.13-10.12-10.11-10.10-10.9"
    "-mountainlion-lion-snowleopard-leopard.merged-1.sucatalog",
    "19": "https://swscan.apple.com/content/catalogs/others/"
    "index-10.15-10.14-10.13-10.12-10.11-10.10-10.9"
    "-mountainlion-lion-snowleopard-leopard.merged-1.sucatalog",
    "20": "https://swscan.apple.com/content/catalogs/others/"
    "index-10.16-10.15-10.14-10.13-10.12-10.11-10.10-10.9"
    "-mountainlion-lion-snowleopard-leopard.merged-1.sucatalog",
=======
    '17': 'https://swscan.apple.com/content/catalogs/others/'
          'index-10.13-10.12-10.11-10.10-10.9'
          '-mountainlion-lion-snowleopard-leopard.merged-1.sucatalog',
    '18': 'https://swscan.apple.com/content/catalogs/others/'
          'index-10.14-10.13-10.12-10.11-10.10-10.9'
          '-mountainlion-lion-snowleopard-leopard.merged-1.sucatalog',
    '19': 'https://swscan.apple.com/content/catalogs/others/'
          'index-10.15-10.14-10.13-10.12-10.11-10.10-10.9'
          '-mountainlion-lion-snowleopard-leopard.merged-1.sucatalog',
    '20': 'https://swscan.apple.com/content/catalogs/others/'
          'index-11-10.15-10.14-10.13-10.12-10.11-10.10-10.9'
          '-mountainlion-lion-snowleopard-leopard.merged-1.sucatalog',
>>>>>>> 03ef2ba0
}

SEED_CATALOGS_PLIST = (
    "/System/Library/PrivateFrameworks/Seeding.framework/Versions/Current/"
    "Resources/SeedCatalogs.plist"
)


def get_device_id():
    """Gets the local device ID on Apple Silicon Macs or the board_id of older Macs"""
    ioreg_cmd = ["/usr/sbin/ioreg", "-c", "IOPlatformExpertDevice", "-d", "2"]
    try:
        ioreg_output = subprocess.check_output(ioreg_cmd).splitlines()
        board_id = ""
        device_id = ""
        for line in ioreg_output:
            line_decoded = line.decode("utf8")
            if "board-id" in line_decoded:
                board_id = line_decoded.split("<")[-1]
                board_id = board_id[
                    board_id.find('<"') + 2 : board_id.find('">')  # noqa: E203
                ]
            elif "compatible" in line_decoded:
                device_details = line_decoded.split("<")[-1]
                device_details = device_details[
                    device_details.find("<")
                    + 2 : device_details.find(">")  # noqa: E203
                ]
                device_id = (
                    device_details.replace('","', ";").replace('"', "").split(";")[0]
                )
        if board_id:
            device_id = ""
        return board_id, device_id
    except subprocess.CalledProcessError as err:
        raise ReplicationError(err)


def is_a_vm():
    """Determines if the script is being run in a virtual machine"""
    sysctl_cmd = ["/usr/sbin/sysctl", "-n", "machdep.cpu.features"]
    try:
        sysctl_output = subprocess.check_output(sysctl_cmd)
        cpu_features = sysctl_output.decode("utf8").split(" ")
        is_vm = False
        for i in range(len(cpu_features)):
            if cpu_features[i] == "VMM":
                is_vm = True
    except subprocess.CalledProcessError as err:
        raise ReplicationError(err)
    return is_vm


def get_hw_model():
    """Gets the local system ModelIdentifier"""
    sysctl_cmd = ["/usr/sbin/sysctl", "-n", "hw.model"]
    try:
        sysctl_output = subprocess.check_output(sysctl_cmd)
        hw_model = sysctl_output.decode("utf8")
    except subprocess.CalledProcessError as err:
        raise ReplicationError(err)
    return hw_model


def get_bridge_id():
    """Gets the local system DeviceID for T2 Macs - note only works on 10.13+"""
    if os.path.exists("/usr/libexec/remotectl"):
        remotectl_cmd = [
            "/usr/libexec/remotectl",
            "get-property",
            "localbridge",
            "HWModel",
        ]
        try:
            remotectl_output = subprocess.check_output(
                remotectl_cmd, stderr=subprocess.STDOUT
            )
            bridge_id = remotectl_output.decode("utf8").split(" ")[-1].split("\n")[0]
        except subprocess.CalledProcessError:
            return None
        return bridge_id


def get_current_build_info():
    """Gets the local system build"""
    build_info = []
    sw_vers_cmd = ["/usr/bin/sw_vers"]
    try:
        sw_vers_output = subprocess.check_output(sw_vers_cmd).splitlines()
        for line in sw_vers_output:
            line_decoded = line.decode("utf8")
            if "ProductVersion" in line_decoded:
                build_info.insert(0, line_decoded.split("\t")[-1])
            if "BuildVersion" in line_decoded:
                build_info.insert(1, line_decoded.split("\t")[-1])
    except subprocess.CalledProcessError as err:
        raise ReplicationError(err)
    return build_info


def get_input(prompt=None):
    """Python 2 and 3 wrapper for raw_input/input"""
    try:
        return raw_input(prompt)
    except NameError:
        # raw_input doesn't exist in Python 3
        return input(prompt)


def read_plist(filepath):
    """Wrapper for the differences between Python 2 and Python 3's plistlib"""
    try:
        with open(filepath, "rb") as fileobj:
            return plistlib.load(fileobj)
    except AttributeError:
        # plistlib module doesn't have a load function (as in Python 2)
        return plistlib.readPlist(filepath)


def read_plist_from_string(bytestring):
    """Wrapper for the differences between Python 2 and Python 3's plistlib"""
    try:
        return plistlib.loads(bytestring)
    except AttributeError:
        # plistlib module doesn't have a load function (as in Python 2)
        return plistlib.readPlistFromString(bytestring)  # pylint: disable=no-member


def write_plist(plist_object, filepath):
    """Wrapper for the differences between Python 2 and Python 3's plistlib"""
    try:
        with open(filepath, "wb") as fileobj:
            return plistlib.dump(plist_object, fileobj)
    except AttributeError:
        # plistlib module doesn't have a load function (as in Python 2)
        return plistlib.writePlist(plist_object, filepath)


def get_seeding_program(sucatalog_url):
    """Returns a seeding program name based on the sucatalog_url"""
    try:
        seed_catalogs = read_plist(SEED_CATALOGS_PLIST)
        for key, value in seed_catalogs.items():
            if sucatalog_url == value:
                return key
        return ""
    except (OSError, IOError, ExpatError, AttributeError, KeyError) as err:
        print(err, file=sys.stderr)
        return ""


def get_seed_catalog(seedname="DeveloperSeed"):
    """Returns the developer seed sucatalog"""
    try:
        seed_catalogs = read_plist(SEED_CATALOGS_PLIST)
        return seed_catalogs.get(seedname)
    except (OSError, IOError, ExpatError, AttributeError, KeyError) as err:
        print(err, file=sys.stderr)
        return ""


def get_seeding_programs():
    """Returns the list of seeding program names"""
    try:
        seed_catalogs = read_plist(SEED_CATALOGS_PLIST)
        return list(seed_catalogs.keys())
    except (OSError, IOError, ExpatError, AttributeError, KeyError) as err:
        print(err, file=sys.stderr)
        return ""


def get_default_catalog():
    """Returns the default softwareupdate catalog for the current OS"""
    darwin_major = os.uname()[2].split(".")[0]
    return DEFAULT_SUCATALOGS.get(darwin_major)


def make_sparse_image(volume_name, output_path):
    """Make a sparse disk image we can install a product to"""
    cmd = [
        "/usr/bin/hdiutil",
        "create",
        "-size",
        "16g",
        "-fs",
        "HFS+",
        "-volname",
        volume_name,
        "-type",
        "SPARSE",
        "-plist",
        output_path,
    ]
    try:
        output = subprocess.check_output(cmd)
    except subprocess.CalledProcessError as err:
        print(err, file=sys.stderr)
        exit(-1)
    try:
        return read_plist_from_string(output)[0]
    except IndexError:
        print("Unexpected output from hdiutil: %s" % output, file=sys.stderr)
        exit(-1)
    except ExpatError as err:
        print("Malformed output from hdiutil: %s" % output, file=sys.stderr)
        print(err, file=sys.stderr)
        exit(-1)


def make_compressed_dmg(app_path, diskimagepath, volume_name):
    """Returns path to newly-created compressed r/o disk image containing
    Install macOS.app"""

    print(
        "Making read-only compressed disk image containing %s..."
        % os.path.basename(app_path)
    )
    cmd = [
        "/usr/bin/hdiutil",
        "create",
        "-fs",
        "HFS+",
        "-srcfolder",
        app_path,
        diskimagepath,
    ]
    try:
        subprocess.check_call(cmd)
    except subprocess.CalledProcessError as err:
        print(err, file=sys.stderr)
    else:
        print("Disk image created at: %s" % diskimagepath)


def mountdmg(dmgpath):
    """
    Attempts to mount the dmg at dmgpath and returns first mountpoint
    """
    mountpoints = []
    dmgname = os.path.basename(dmgpath)
    cmd = [
        "/usr/bin/hdiutil",
        "attach",
        dmgpath,
        "-mountRandom",
        "/tmp",
        "-nobrowse",
        "-plist",
        "-owners",
        "on",
    ]
    proc = subprocess.Popen(
        cmd, bufsize=-1, stdout=subprocess.PIPE, stderr=subprocess.PIPE
    )
    (pliststr, err) = proc.communicate()
    if proc.returncode:
        print('Error: "%s" while mounting %s.' % (err, dmgname), file=sys.stderr)
        return None
    if pliststr:
        plist = read_plist_from_string(pliststr)
        for entity in plist["system-entities"]:
            if "mount-point" in entity:
                mountpoints.append(entity["mount-point"])

    return mountpoints[0]


def unmountdmg(mountpoint):
    """
    Unmounts the dmg at mountpoint
    """
    proc = subprocess.Popen(
        ["/usr/bin/hdiutil", "detach", mountpoint],
        bufsize=-1,
        stdout=subprocess.PIPE,
        stderr=subprocess.PIPE,
    )
    (dummy_output, err) = proc.communicate()
    if proc.returncode:
        print("Polite unmount failed: %s" % err, file=sys.stderr)
        print("Attempting to force unmount %s" % mountpoint, file=sys.stderr)
        # try forcing the unmount
        retcode = subprocess.call(["/usr/bin/hdiutil", "detach", mountpoint, "-force"])
        if retcode:
            print("Failed to unmount %s" % mountpoint, file=sys.stderr)


def install_product(dist_path, target_vol):
    """Install a product to a target volume.
    Returns a boolean to indicate success or failure."""
    # set CM_BUILD env var to make Installer bypass eligibilty checks
    # when installing packages (for machine-specific OS builds)
    os.environ["CM_BUILD"] = "CM_BUILD"
    cmd = ["/usr/sbin/installer", "-pkg", dist_path, "-target", target_vol]
    try:
        subprocess.check_call(cmd)
    except subprocess.CalledProcessError as err:
        print(err, file=sys.stderr)
        return False
    else:
        # Apple postinstall script bug ends up copying files to a path like
        # /tmp/dmg.T9ak1HApplications
        path = target_vol + "Applications"
        if os.path.exists(path):
            print("*********************************************************")
            print("*** Working around a very dumb Apple bug in a package ***")
            print("*** postinstall script that fails to correctly target ***")
            print("*** the Install macOS.app when installed to a volume  ***")
            print("*** other than the current boot volume.               ***")
            print("***       Please file feedback with Apple!            ***")
            print("*********************************************************")
            subprocess.check_call(
                ["/usr/bin/ditto", path, os.path.join(target_vol, "Applications")]
            )
            subprocess.check_call(["/bin/rm", "-r", path])
        return True


class ReplicationError(Exception):
    """A custom error when replication fails"""

    pass


def replicate_url(
    full_url,
    root_dir="/tmp",
    show_progress=False,
    ignore_cache=False,
    attempt_resume=False,
):
    """Downloads a URL and stores it in the same relative path on our
    filesystem. Returns a path to the replicated file."""

    path = urlsplit(full_url)[2]
    relative_url = path.lstrip("/")
    relative_url = os.path.normpath(relative_url)
    local_file_path = os.path.join(root_dir, relative_url)
    if show_progress:
        options = "-fL"
    else:
<<<<<<< HEAD
        options = "-sfL"
    curl_cmd = ["/usr/bin/curl", options, "--create-dirs", "-o", local_file_path]
    if not full_url.endswith(".gz"):
        # stupid hack for stupid Apple behavior where it sometimes returns
        # compressed files even when not asked for
        curl_cmd.append("--compressed")
    if not ignore_cache and os.path.exists(local_file_path):
        curl_cmd.extend(["-z", local_file_path])
        if attempt_resume:
            curl_cmd.extend(["-C", "-"])
    curl_cmd.append(full_url)
    # print("Downloading %s..." % full_url)
    try:
        subprocess.check_call(curl_cmd)
    except subprocess.CalledProcessError as err:
        raise ReplicationError(err)
=======
        options = '-sfL'
    need_download = True
    while need_download:
        curl_cmd = ['/usr/bin/curl', options,
                    '--create-dirs',
                    '-o', local_file_path,
                    '-w', '%{http_code}']
        if not full_url.endswith(".gz"):
            # stupid hack for stupid Apple behavior where it sometimes returns
            # compressed files even when not asked for
            curl_cmd.append('--compressed')
        resumed = False
        if not ignore_cache and os.path.exists(local_file_path):
            if not attempt_resume:
                curl_cmd.extend(['-z', local_file_path])
            else:
                resumed = True
                curl_cmd.extend(['-z', '-' + local_file_path, '-C', '-'])
        curl_cmd.append(full_url)
        print("Downloading %s..." % full_url)
        need_download = False
        try:
            output = subprocess.check_output(curl_cmd)
        except subprocess.CalledProcessError as err:
            if not resumed or not err.output.isdigit():
                raise ReplicationError(err)
            # HTTP error 416 on resume: the download is already complete and the
            # file is up-to-date
            # HTTP error 412 on resume: the file was updated server-side
            if int(err.output) == 412:
                print("Removing %s and retrying." % local_file_path)
                os.unlink(local_file_path)
                need_download = True
            elif int(err.output) != 416:
                raise ReplicationError(err)
>>>>>>> 03ef2ba0
    return local_file_path


def parse_server_metadata(filename):
    """Parses a softwareupdate server metadata file, looking for information
    of interest.
    Returns a dictionary containing title, version, and description."""
    title = ""
    vers = ""
    try:
        md_plist = read_plist(filename)
    except (OSError, IOError, ExpatError) as err:
        print("Error reading %s: %s" % (filename, err), file=sys.stderr)
        return {}
    vers = md_plist.get("CFBundleShortVersionString", "")
    localization = md_plist.get("localization", {})
    preferred_localization = localization.get("English") or localization.get("en")
    if preferred_localization:
        title = preferred_localization.get("title", "")

    metadata = {}
    metadata["title"] = title
    metadata["version"] = vers
    return metadata


def get_server_metadata(catalog, product_key, workdir, ignore_cache=False):
    """Replicate ServerMetaData"""
    try:
        url = catalog["Products"][product_key]["ServerMetadataURL"]
        try:
            smd_path = replicate_url(url, root_dir=workdir, ignore_cache=ignore_cache)
            return smd_path
        except ReplicationError as err:
            print("Could not replicate %s: %s" % (url, err), file=sys.stderr)
            return None
    except KeyError:
        # print("No metadata for %s.\n" % product_key, file=sys.stderr)
        return None


def parse_dist(filename):
    """Parses a softwareupdate dist file, returning a dict of info of
    interest"""
    dist_info = {}
    try:
        dom = minidom.parse(filename)
    except ExpatError:
        print("Invalid XML in %s" % filename, file=sys.stderr)
        return dist_info
    except IOError as err:
        print("Error reading %s: %s" % (filename, err), file=sys.stderr)
        return dist_info

    titles = dom.getElementsByTagName("title")
    if titles:
        dist_info["title_from_dist"] = titles[0].firstChild.wholeText

    auxinfos = dom.getElementsByTagName("auxinfo")
    if not auxinfos:
        return dist_info
    auxinfo = auxinfos[0]
    key = None
    value = None
    children = auxinfo.childNodes
    # handle the possibility that keys from auxinfo may be nested
    # within a 'dict' element
    dict_nodes = [
        n
        for n in auxinfo.childNodes
        if n.nodeType == n.ELEMENT_NODE and n.tagName == "dict"
    ]
    if dict_nodes:
        children = dict_nodes[0].childNodes
    for node in children:
        if node.nodeType == node.ELEMENT_NODE and node.tagName == "key":
            key = node.firstChild.wholeText
        if node.nodeType == node.ELEMENT_NODE and node.tagName == "string":
            value = node.firstChild.wholeText
        if key and value:
            dist_info[key] = value
            key = None
            value = None
    return dist_info


def get_board_ids(filename):
    """Parses a softwareupdate dist file, returning a list of supported
    Board IDs"""
    supported_board_ids = ""
    with open(filename) as search:
        for line in search:
            if type(line) == bytes:
                line = line.decode("utf8")
            line = line.rstrip()  # remove '\n' at end of line
            # dist files for macOS 10.* list boardIDs whereas dist files for
            # macOS 11.* list supportedBoardIDs
            if "boardIds" in line:
                supported_board_ids = line.replace("var boardIDs = ", "")
            elif "supportedBoardIDs" in line:
                supported_board_ids = line.replace("var supportedBoardIDs = ", "")
                return supported_board_ids


def get_device_ids(filename):
    """Parses a softwareupdate dist file, returning a list of supported
    Device IDs. These are used for identifying T2 and Apple Silicon chips in the dist files of
    macOS 11.* - not checked in older builds"""
    supported_device_ids = ""
    with open(filename) as search:
        for line in search:
            if type(line) == bytes:
                line = line.decode("utf8")
            line = line.rstrip()  # remove '\n' at end of line
            if "supportedDeviceIDs" in line:
                supported_device_ids = line.replace("var supportedDeviceIDs = ", "")
                return supported_device_ids


def get_unsupported_models(filename):
    """Parses a softwareupdate dist file, returning a list of non-supported
    ModelIdentifiers. This is not used in macOS 11.*"""
    unsupported_models = ""
    with open(filename) as search:
        for line in search:
            if type(line) == bytes:
                line = line.decode("utf8")
            line = line.rstrip()  # remove '\n' at end of line
            if "nonSupportedModels" in line:
                unsupported_models = line.lstrip("var nonSupportedModels = ")
                return unsupported_models


def download_and_parse_sucatalog(sucatalog, workdir, ignore_cache=False):
    """Downloads and returns a parsed softwareupdate catalog"""
    try:
        localcatalogpath = replicate_url(
            sucatalog, root_dir=workdir, ignore_cache=ignore_cache
        )
    except ReplicationError as err:
        print("Could not replicate %s: %s" % (sucatalog, err), file=sys.stderr)
        exit(-1)
    if os.path.splitext(localcatalogpath)[1] == ".gz":
        with gzip.open(localcatalogpath) as the_file:
            content = the_file.read()
            try:
                catalog = read_plist_from_string(content)
                return catalog
            except ExpatError as err:
                print("Error reading %s: %s" % (localcatalogpath, err), file=sys.stderr)
                exit(-1)
    else:
        try:
            catalog = read_plist(localcatalogpath)
            return catalog
        except (OSError, IOError, ExpatError) as err:
            print("Error reading %s: %s" % (localcatalogpath, err), file=sys.stderr)
            exit(-1)


def find_mac_os_installers(catalog, installassistant_pkg_only=False):
    """Return a list of product identifiers for what appear to be macOS
    installers"""
    mac_os_installer_products = []
    if "Products" in catalog:
        for product_key in catalog["Products"].keys():
            product = catalog["Products"][product_key]
            # account for args.pkg
            if installassistant_pkg_only:
                try:
                    if product["ExtendedMetaInfo"][
                        "InstallAssistantPackageIdentifiers"
                    ]["SharedSupport"]:
                        mac_os_installer_products.append(product_key)
                except KeyError:
                    continue
            else:
                try:
                    if product["ExtendedMetaInfo"][
                        "InstallAssistantPackageIdentifiers"
                    ]:
                        mac_os_installer_products.append(product_key)
                except KeyError:
                    continue
    return mac_os_installer_products


def os_installer_product_info(
    catalog, workdir, installassistant_pkg_only, ignore_cache=False
):
    """Returns a dict of info about products that look like macOS installers"""
    product_info = {}
    installer_products = find_mac_os_installers(catalog, installassistant_pkg_only)
    for product_key in installer_products:
        product_info[product_key] = {}
        # get the localized title (e.g. "macOS Catalina Beta") and version
        # from ServerMetadataURL for macOS 10.*
        # For macOS 11.* we get these directly from the dist file
        filename = get_server_metadata(catalog, product_key, workdir)
        if filename:
            product_info[product_key] = parse_server_metadata(filename)
        else:
            product_info[product_key]["title"] = None
            product_info[product_key]["version"] = None

        product = catalog["Products"][product_key]
        product_info[product_key]["PostDate"] = product["PostDate"]
        distributions = product["Distributions"]
        dist_url = distributions.get("English") or distributions.get("en")
        try:
            dist_path = replicate_url(
                dist_url, root_dir=workdir, ignore_cache=ignore_cache
            )
        except ReplicationError as err:
            print("Could not replicate %s: %s" % (dist_url, err), file=sys.stderr)
        else:
            dist_info = parse_dist(dist_path)
            product_info[product_key]["DistributionPath"] = dist_path
            unsupported_models = get_unsupported_models(dist_path)
            product_info[product_key]["UnsupportedModels"] = unsupported_models
            board_ids = get_board_ids(dist_path)
            product_info[product_key]["BoardIDs"] = board_ids
            device_ids = get_device_ids(dist_path)
            product_info[product_key]["DeviceIDs"] = device_ids
            product_info[product_key].update(dist_info)
            if not product_info[product_key]["title"]:
                product_info[product_key]["title"] = dist_info.get("title_from_dist")
            if not product_info[product_key]["version"]:
                product_info[product_key]["version"] = dist_info.get("VERSION")

    return product_info


def get_latest_version(current_item, latest_item):
    """Compares versions between two values and returns the latest (highest) value"""
    if LooseVersion(current_item) > LooseVersion(latest_item):
        return current_item
    else:
        return latest_item


def replicate_product(catalog, product_id, workdir, ignore_cache=False):
    """Downloads all the packages for a product"""
    product = catalog["Products"][product_id]
    for package in product.get("Packages", []):
        # TO-DO: Check 'Size' attribute and make sure
        # we have enough space on the target
        # filesystem before attempting to download
        if "URL" in package:
            try:
                replicate_url(
                    package["URL"],
                    root_dir=workdir,
                    show_progress=True,
                    ignore_cache=ignore_cache,
                    attempt_resume=(not ignore_cache),
                )
            except ReplicationError as err:
                print(
                    "Could not replicate %s: %s" % (package["URL"], err),
                    file=sys.stderr,
                )
                exit(-1)
        if "MetadataURL" in package:
            try:
                replicate_url(
                    package["MetadataURL"], root_dir=workdir, ignore_cache=ignore_cache
                )
            except ReplicationError as err:
                print(
                    "Could not replicate %s: %s" % (package["MetadataURL"], err),
                    file=sys.stderr,
                )
                exit(-1)


def find_installer_app(mountpoint):
    """Returns the path to the Install macOS app on the mountpoint"""
    applications_dir = os.path.join(mountpoint, "Applications")
    for item in os.listdir(applications_dir):
        if item.endswith(".app"):
            return os.path.join(applications_dir, item)
    return None


def main():
    """Do the main thing here"""

    print(
        "\n"
        "installinstallmacos.py - get macOS installers "
        "from the Apple software catalog"
        "\n"
    )

    parser = argparse.ArgumentParser()
    parser.add_argument(
        "--seedprogram",
        default="",
        help="Which Seed Program catalog to use. Valid values "
        "are %s." % ", ".join(get_seeding_programs()),
    )
    parser.add_argument(
        "--catalogurl",
        default="",
        help="Software Update catalog URL. This option "
        "overrides any seedprogram option.",
    )
    parser.add_argument(
        "--workdir",
        metavar="path_to_working_dir",
        default=".",
        help="Path to working directory on a volume with over "
        "10G of available space. Defaults to current working "
        "directory.",
    )
    parser.add_argument(
        "--clear",
        action="store_true",
        help="Clear the working directory to ensure a new download.",
    )
    parser.add_argument(
        "--compress",
        action="store_true",
        help="Output a read-only compressed disk image with "
        "the Install macOS app at the root. This is now the "
        "default. Use --raw to get a read-write sparse image "
        "with the app in the Applications directory.",
    )
    parser.add_argument(
        "--raw",
        action="store_true",
        help="Output a read-write sparse image "
        "with the app in the Applications directory. Requires "
        "less available disk space and is faster.",
    )
    parser.add_argument(
        "--ignore-cache",
        action="store_true",
        help="Ignore any previously cached files.",
    )
    parser.add_argument(
        "--build",
        metavar="build_version",
        default="",
        help="Specify a specific build to search for and " "download.",
    )
    parser.add_argument(
        "--list",
        action="store_true",
        help="Output the available updates to a plist " "and quit.",
    )
    parser.add_argument(
        "--current",
        action="store_true",
        help="Automatically select the current installed " "build.",
    )
    parser.add_argument(
        "--renew",
        action="store_true",
        help="Automatically select the appropriate valid build "
        "for the current device, limited to versions newer "
        "than the current installed build.",
    )
    parser.add_argument(
        "--newer_than_version",
        metavar="newer_than_version",
        default="",
        help="Specify a minimum version to check for newer " "versions to download.",
    )
    parser.add_argument(
        "--validate",
        action="store_true",
        help="Validate builds for board ID and hardware model "
        "and only show appropriate builds.",
    )
    parser.add_argument(
        "--auto",
        action="store_true",
        help="Automatically select the appropriate valid build "
        "for the current device.",
    )
    parser.add_argument(
        "--warnings", action="store_true", help="Show warnings in the listed output",
    )
    parser.add_argument(
        "--beta",
        action="store_true",
        help="Include beta versions in the selection "
        "(in conjunction with --auto, --os or --version)",
    )
    parser.add_argument(
        "--version",
        metavar="match_version",
        default="",
        help="Selects the latest valid build ID matching "
        "the selected version (e.g. 10.14.3).",
    )
    parser.add_argument(
        "--os",
        metavar="match_os",
        default="",
        help="Selects the latest valid build ID matching "
        "the selected OS version (e.g. 10.14).",
    )
    parser.add_argument(
        "--pkg",
        action="store_true",
        help="Search only for InstallAssistant packages (macOS Big Sur only)",
    )
    args = parser.parse_args()

    # show this Mac's info
    hw_model = get_hw_model()
    board_id, device_id = get_device_id()
    bridge_id = get_bridge_id()
    build_info = get_current_build_info()
    is_vm = is_a_vm()

    print("This Mac:")
    if is_vm is True:
        print("Identified as a Virtual Machine")
    if hw_model:
        print("%-17s: %s" % ("Model Identifier", hw_model))
    if bridge_id:
        print("%-17s: %s" % ("Bridge ID", bridge_id))
    if board_id:
        print("%-17s: %s" % ("Board ID", board_id))
    if device_id:
        print("%-17s: %s" % ("Device ID", device_id))
    print("%-17s: %s" % ("OS Version", build_info[0]))
    print("%-17s: %s\n" % ("Build ID", build_info[1]))

    if os.getuid() != 0:
        sys.exit(
            "This command requires root (to install packages), so please "
            "run again with sudo or as root."
        )

    current_dir = os.getcwd()
    if os.path.expanduser("~") in current_dir:
        bad_dirs = ["Documents", "Desktop", "Downloads", "Library"]
        for bad_dir in bad_dirs:
            if bad_dir in os.path.split(current_dir):
                print(
                    "Running this script from %s may not work as expected. "
                    "If this does not run as expected, please run again from "
                    "somewhere else, such as /Users/Shared." % current_dir,
                    file=sys.stderr,
                )

    if args.catalogurl:
        su_catalog_url = args.catalogurl
    elif args.seedprogram:
        su_catalog_url = get_seed_catalog(args.seedprogram)
        if not su_catalog_url:
            print(
                "Could not find a catalog url for seed program %s" % args.seedprogram,
                file=sys.stderr,
            )
            print(
                "Valid seeding programs are: %s" % ", ".join(get_seeding_programs()),
                file=sys.stderr,
            )
            exit(-1)
    else:
        su_catalog_url = get_default_catalog()
        if not su_catalog_url:
            print(
                "Could not find a default catalog url for this OS version.",
                file=sys.stderr,
            )
            exit(-1)

    # download sucatalog and look for products that are for macOS installers
    catalog = download_and_parse_sucatalog(
        su_catalog_url, args.workdir, ignore_cache=args.ignore_cache
    )
    product_info = os_installer_product_info(
        catalog, args.workdir, args.pkg, ignore_cache=args.ignore_cache
    )
    if not product_info:
        print("No macOS installer products found in the sucatalog.", file=sys.stderr)
        exit(-1)

    output_plist = "%s/softwareupdate.plist" % args.workdir
    pl = {}
    pl["result"] = []

    valid_build_found = False

    # display a menu of choices (some seed catalogs have multiple installers)
    validity_header = ""
    if args.warnings:
        validity_header = "Notes/Warnings"
    print(
        "%2s  %-15s %-10s %-8s %-11s %-30s %s"
        % ("#", "ProductID", "Version", "Build", "Post Date", "Title", validity_header)
    )
    # this is where we do checks for validity based on model type and version
    for index, product_id in enumerate(product_info):
        not_valid = ""
        if is_vm is False:
            # first look for a BoardID (not present in modern hardware)
            if board_id and product_info[product_id]["BoardIDs"]:
                if board_id not in product_info[product_id]["BoardIDs"]:
                    not_valid = "Unsupported Board ID"
            # if there's no Board ID then try BridgeID (T2):
            elif bridge_id and product_info[product_id]["DeviceIDs"]:
                if bridge_id not in product_info[product_id]["DeviceIDs"]:
                    not_valid = "Unsupported Bridge ID"
            # if there's no BridgeID try DeviceID (Apple Silicon):
            elif device_id and product_info[product_id]["DeviceIDs"]:
                if device_id not in product_info[product_id]["DeviceIDs"]:
                    not_valid = "Unsupported Device ID"
            # finally we fall back on ModelIdentifiers for T1 and older
            elif hw_model and product_info[product_id]["UnsupportedModels"]:
                if hw_model in product_info[product_id]["UnsupportedModels"]:
                    not_valid = "Unsupported Model Identifier"
            # if we don't have any of those matches, then we can't do a comparison
            else:
                not_valid = "No supported model data"
        if (
            get_latest_version(build_info[0], product_info[product_id]["version"])
            != product_info[product_id]["version"]
        ):
            not_valid = "Unsupported macOS version"
        else:
            valid_build_found = True

        validity_info = ""
        if args.warnings:
            validity_info = not_valid

        print(
            "%2s  %-15s %-10s %-8s %-11s %-30s %s"
            % (
                index + 1,
                product_id,
                product_info[product_id].get("version", "UNKNOWN"),
                product_info[product_id].get("BUILD", "UNKNOWN"),
                product_info[product_id]["PostDate"].strftime("%Y-%m-%d"),
                product_info[product_id]["title"],
                validity_info,
            )
        )

        # go through various options for automatically determining the answer:

        # skip if build is not suitable for current device
        # and a validation parameter was chosen
        if not_valid and (
            args.validate
            or (args.auto or args.version or args.os)
            # and not args.beta  # not needed now we have DeviceID check
        ):
            continue

        # skip if a version is selected and it does not match
        if args.version and args.version != product_info[product_id]["version"]:
            continue

        # skip if an OS is selected and it does not match
        if args.os:
            os_version = product_info[product_id]["version"].split(".")[0]
            try:
                if int(os_version) == 10:
                    major = product_info[product_id]["version"].split(".", 2)[:2]
                    os_version = ".".join(major)
            except ValueError:
                #  Account for when no version information is given
                os_version = ""
            if args.os != os_version:
                continue

        # determine the latest valid build ID and select this
        # when using auto, os and version options
        if args.auto or args.version or args.os:
            if args.beta or "Beta" not in product_info[product_id]["title"]:
                try:
                    latest_valid_build
                except NameError:
                    latest_valid_build = product_info[product_id]["BUILD"]
                    # if using newer-than option, skip if not newer than the version
                    #  we are checking against
                    if args.newer_than_version:
                        latest_valid_build = get_latest_version(
                            product_info[product_id]["version"], args.newer_than_version
                        )
                        if latest_valid_build == args.newer_than_version:
                            continue
                    # if using renew option, skip if the same as the current version
                    if (
                        args.renew
                        and build_info[0] == product_info[product_id]["version"]
                    ):
                        continue
                    answer = index + 1
                else:
                    latest_valid_build = get_latest_version(
                        product_info[product_id]["BUILD"], latest_valid_build
                    )
                    if latest_valid_build == product_info[product_id]["BUILD"]:
                        # if using newer-than option, skip if not newer than the version
                        #  we are checking against
                        if args.newer_than_version:
                            latest_valid_build = get_latest_version(
                                product_info[product_id]["version"],
                                args.newer_than_version,
                            )
                            if latest_valid_build == args.newer_than_version:
                                continue
                        # if using renew option, skip if the same as the current version
                        if (
                            args.renew
                            and build_info[1] == product_info[product_id]["BUILD"]
                        ):
                            continue
                        answer = index + 1

        # Write this build info to plist
        pl_index = {
            "index": index + 1,
            "product_id": product_id,
            "version": product_info[product_id]["version"],
            "build": product_info[product_id]["BUILD"],
            "title": product_info[product_id]["title"],
        }
        pl["result"].append(pl_index)

        if args.build:
            # automatically select matching build ID if build option used
            if args.build == product_info[product_id]["BUILD"]:
                answer = index + 1
                break

        elif args.current:
            # automatically select matching build ID if current option used
            if build_info[0] == product_info[product_id]["version"]:
                answer = index + 1
                break

    # Stop here if no valid builds found
    if (
        valid_build_found is False
        and not args.build
        and not args.current
        and not args.validate
        and not args.list
    ):
        print("No valid build found for this hardware")
        exit(0)

    # clear content directory in workdir if requested
    if args.clear:
        print(
            "Removing existing content from working directory '%s'...\n" % args.workdir
        )
        shutil.rmtree("%s/content" % args.workdir)

    # Output a plist of available updates and quit if list option chosen
    if args.list:
        write_plist(pl, output_plist)
        print("\nValid seeding programs are: %s\n" % ", ".join(get_seeding_programs()))
        exit(0)

    # check for validity of specified build if argument supplied
    if args.build:
        try:
            answer
        except NameError:
            print(
                "\n"
                "Build %s is not available. "
                "Run again without --build argument "
                "to select a valid build to download "
                "or run without --validate option to download anyway.\n" % args.build
            )
            exit(0)
        else:
            print(
                "\n" "Build %s available. Downloading #%s...\n" % (args.build, answer)
            )
    elif args.current:
        try:
            answer
        except NameError:
            print(
                "\n"
                "Build %s is not available. "
                "Run again without --current argument "
                "to select a valid build to download.\n" % build_info[0]
            )
            exit(0)
        else:
            print(
                "\n"
                "Build %s available. Downloading #%s...\n" % (build_info[0], answer)
            )
    elif args.newer_than_version:
        try:
            answer
        except NameError:
            print(
                "\n"
                "No newer valid version than the specified version available. "
                "Run again without --newer_than_version argument "
                "to select a valid build to download.\n"
            )
            exit(0)
        else:
            print(
                "\n"
                "Build %s selected. Downloading #%s...\n" % (latest_valid_build, answer)
            )
    elif args.renew:
        try:
            answer
        except NameError:
            print(
                "\n"
                "No newer valid version than the current system version available. "
                "Run again without --renew argument "
                "to select a valid build to download.\n"
            )
            exit(0)
        else:
            print(
                "\n"
                "Build %s selected. Downloading #%s...\n" % (latest_valid_build, answer)
            )
    elif args.version:
        try:
            answer
        except NameError:
            print(
                "\n"
                "Version %s is not available. "
                "Run again without --version argument "
                "to select a valid build to download.\n" % args.version
            )
            exit(0)
        else:
            print(
                "\n"
                "Build %s selected. Downloading #%s...\n" % (latest_valid_build, answer)
            )
    elif args.os:
        try:
            answer
        except NameError:
            print(
                "\n"
                "OS %s is not available. "
                "Run again without --os argument "
                "to select a valid build to download.\n" % args.os
            )
            exit(0)
        else:
            print(
                "\n"
                "Build %s selected. Downloading #%s...\n" % (latest_valid_build, answer)
            )
    elif args.auto:
        try:
            answer
        except NameError:
            print(
                "\n"
                "No valid version available. "
                "Run again without --auto argument "
                "to select a valid build to download.\n"
            )
            exit(0)
        else:
            print(
                "\n"
                "Build %s selected. Downloading #%s...\n" % (latest_valid_build, answer)
            )
    else:
        # default option to interactively offer selection
        answer = get_input(
            "\nChoose a product to download (1-%s): " % len(product_info)
        )

    try:
        index = int(answer) - 1
        if index < 0:
            raise ValueError
        product_id = list(product_info.keys())[index]
    except (ValueError, IndexError):
        print("Exiting.")
        exit(0)

    #  shortened workflow if we just want a macOS Big Sur+ package
    #  taken from @scriptingosx's Fetch-Installer-Pkg project
    # (https://github.com/scriptingosx/fetch-installer-pkg)
    if args.pkg:
        product = catalog["Products"][product_id]

        # determine the InstallAssistant pkg url
        for package in product["Packages"]:
            package_url = package["URL"]
            if package_url.endswith("InstallAssistant.pkg"):
                break

        # print("Package URL is %s" % package_url)
        download_pkg = replicate_url(
            package_url, args.workdir, True, ignore_cache=args.ignore_cache
        )

        pkg_name = "InstallAssistant-%s-%s.pkg" % (
            product_info[product_id]["version"],
            product_info[product_id]["BUILD"],
        )

        # hard link the downloaded file to cwd
        local_pkg = os.path.join(args.workdir, pkg_name)
        os.link(download_pkg, local_pkg)
        print("Package downloaded to: %s" % local_pkg)

    else:
        # download all the packages for the selected product
        replicate_product(
            catalog, product_id, args.workdir, ignore_cache=args.ignore_cache
        )

        # generate a name for the sparseimage
        volname = "Install_macOS_%s-%s" % (
            product_info[product_id]["version"],
            product_info[product_id]["BUILD"],
        )
        sparse_diskimage_path = os.path.join(args.workdir, volname + ".sparseimage")
        if os.path.exists(sparse_diskimage_path):
            os.unlink(sparse_diskimage_path)

        # make an empty sparseimage and mount it
        print("Making empty sparseimage...")
        sparse_diskimage_path = make_sparse_image(volname, sparse_diskimage_path)
        mountpoint = mountdmg(sparse_diskimage_path)
        if mountpoint:
            # install the product to the mounted sparseimage volume
            success = install_product(
                product_info[product_id]["DistributionPath"], mountpoint
            )
            if not success:
                print("Product installation failed.", file=sys.stderr)
                unmountdmg(mountpoint)
                exit(-1)
            # add the seeding program xattr to the app if applicable
            seeding_program = get_seeding_program(su_catalog_url)
            if seeding_program:
                installer_app = find_installer_app(mountpoint)
                if installer_app:
                    print(
                        "Adding seeding program %s extended attribute to app"
                        % seeding_program
                    )
                    xattr.setxattr(
                        installer_app, "SeedProgram", seeding_program.encode()
                    )
            print("Product downloaded and installed to %s" % sparse_diskimage_path)
            if args.raw:
                unmountdmg(mountpoint)
            else:
                # if --raw option not given, create a r/o compressed diskimage
                # containing the Install macOS app
                compressed_diskimagepath = os.path.join(args.workdir, volname + ".dmg")
                if os.path.exists(compressed_diskimagepath):
                    os.unlink(compressed_diskimagepath)
                app_path = find_installer_app(mountpoint)
                if app_path:
                    make_compressed_dmg(app_path, compressed_diskimagepath, volname)
                # unmount sparseimage
                unmountdmg(mountpoint)
                # delete sparseimage since we don't need it any longer
                os.unlink(sparse_diskimage_path)


if __name__ == "__main__":
    main()<|MERGE_RESOLUTION|>--- conflicted
+++ resolved
@@ -47,7 +47,6 @@
 
 
 DEFAULT_SUCATALOGS = {
-<<<<<<< HEAD
     "17": "https://swscan.apple.com/content/catalogs/others/"
     "index-10.13-10.12-10.11-10.10-10.9"
     "-mountainlion-lion-snowleopard-leopard.merged-1.sucatalog",
@@ -58,22 +57,8 @@
     "index-10.15-10.14-10.13-10.12-10.11-10.10-10.9"
     "-mountainlion-lion-snowleopard-leopard.merged-1.sucatalog",
     "20": "https://swscan.apple.com/content/catalogs/others/"
-    "index-10.16-10.15-10.14-10.13-10.12-10.11-10.10-10.9"
+    "index-11-10.15-10.14-10.13-10.12-10.11-10.10-10.9"
     "-mountainlion-lion-snowleopard-leopard.merged-1.sucatalog",
-=======
-    '17': 'https://swscan.apple.com/content/catalogs/others/'
-          'index-10.13-10.12-10.11-10.10-10.9'
-          '-mountainlion-lion-snowleopard-leopard.merged-1.sucatalog',
-    '18': 'https://swscan.apple.com/content/catalogs/others/'
-          'index-10.14-10.13-10.12-10.11-10.10-10.9'
-          '-mountainlion-lion-snowleopard-leopard.merged-1.sucatalog',
-    '19': 'https://swscan.apple.com/content/catalogs/others/'
-          'index-10.15-10.14-10.13-10.12-10.11-10.10-10.9'
-          '-mountainlion-lion-snowleopard-leopard.merged-1.sucatalog',
-    '20': 'https://swscan.apple.com/content/catalogs/others/'
-          'index-11-10.15-10.14-10.13-10.12-10.11-10.10-10.9'
-          '-mountainlion-lion-snowleopard-leopard.merged-1.sucatalog',
->>>>>>> 03ef2ba0
 }
 
 SEED_CATALOGS_PLIST = (
@@ -415,47 +400,34 @@
     if show_progress:
         options = "-fL"
     else:
-<<<<<<< HEAD
         options = "-sfL"
-    curl_cmd = ["/usr/bin/curl", options, "--create-dirs", "-o", local_file_path]
-    if not full_url.endswith(".gz"):
-        # stupid hack for stupid Apple behavior where it sometimes returns
-        # compressed files even when not asked for
-        curl_cmd.append("--compressed")
-    if not ignore_cache and os.path.exists(local_file_path):
-        curl_cmd.extend(["-z", local_file_path])
-        if attempt_resume:
-            curl_cmd.extend(["-C", "-"])
-    curl_cmd.append(full_url)
-    # print("Downloading %s..." % full_url)
-    try:
-        subprocess.check_call(curl_cmd)
-    except subprocess.CalledProcessError as err:
-        raise ReplicationError(err)
-=======
-        options = '-sfL'
     need_download = True
     while need_download:
-        curl_cmd = ['/usr/bin/curl', options,
-                    '--create-dirs',
-                    '-o', local_file_path,
-                    '-w', '%{http_code}']
+        curl_cmd = [
+            "/usr/bin/curl",
+            options,
+            "--create-dirs",
+            "-o",
+            local_file_path,
+            "-w",
+            "%{http_code}",
+        ]
         if not full_url.endswith(".gz"):
             # stupid hack for stupid Apple behavior where it sometimes returns
             # compressed files even when not asked for
-            curl_cmd.append('--compressed')
+            curl_cmd.append("--compressed")
         resumed = False
         if not ignore_cache and os.path.exists(local_file_path):
             if not attempt_resume:
-                curl_cmd.extend(['-z', local_file_path])
+                curl_cmd.extend(["-z", local_file_path])
             else:
                 resumed = True
-                curl_cmd.extend(['-z', '-' + local_file_path, '-C', '-'])
+                curl_cmd.extend(["-z", "-" + local_file_path, "-C", "-"])
         curl_cmd.append(full_url)
-        print("Downloading %s..." % full_url)
+        # print("Downloading %s..." % full_url)
         need_download = False
         try:
-            output = subprocess.check_output(curl_cmd)
+            _ = subprocess.check_output(curl_cmd)
         except subprocess.CalledProcessError as err:
             if not resumed or not err.output.isdigit():
                 raise ReplicationError(err)
@@ -468,7 +440,6 @@
                 need_download = True
             elif int(err.output) != 416:
                 raise ReplicationError(err)
->>>>>>> 03ef2ba0
     return local_file_path
 
 
